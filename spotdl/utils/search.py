--- conflicted
+++ resolved
@@ -11,7 +11,7 @@
 from typing import List, Optional
 
 from spotdl.types import Playlist, Album, Artist, Saved
-from spotdl.types.song import SongList, Song
+from spotdl.types.song import SongList, SongError, Song
 
 
 class QueryError(Exception):
@@ -31,29 +31,7 @@
     - a list of Song objects
     """
 
-<<<<<<< HEAD
-    spotify_client = SpotifyClient()
-    raw_search_results = spotify_client.search(search_term)
-
-    if (
-        raw_search_results is None
-        or len(raw_search_results.get("tracks", {}).get("items", [])) == 0
-    ):
-        raise SongError("No song matches found on spotify")
-
-    songs = []
-    for index, _ in enumerate(raw_search_results["tracks"]["items"]):
-        songs.append(
-            Song.from_url(
-                "http://open.spotify.com/track/"
-                + raw_search_results["tracks"]["items"][index]["id"]
-            )
-        )
-
-    return songs
-=======
     return Song.list_from_search_term(search_term)
->>>>>>> 8f7cb2a7
 
 
 def parse_query(
